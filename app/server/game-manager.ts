--- conflicted
+++ resolved
@@ -27,23 +27,10 @@
 export class GameManager {
   private db = getDatabase();
   private activeTimers = new Map<string, NodeJS.Timeout>();
-<<<<<<< HEAD
-  
-  private async getWebSocketServer() {
-    // Import here to avoid circular dependency
-    try {
-      const { getWebSocketServer } = await import('./websocket.js');
-      return getWebSocketServer();
-    } catch (error) {
-      console.warn('WebSocket server not available:', error);
-      return null;
-    }
-=======
   private wsServerInstance: GameWebSocketServerType | null = null;
 
   public setWebSocketServer(server: GameWebSocketServerType): void {
     this.wsServerInstance = server;
->>>>>>> b3abf823
   }
 
   createGame(hostName: string): Game {
@@ -280,7 +267,7 @@
     }
   }
 
-  private async endRound(gameId: string, roundId: string) {
+  private endRound(gameId: string, roundId: string) {
     const game = this.db.getGameById(gameId);
     if (!game) return;
     
@@ -352,12 +339,7 @@
     this.clearRoundTimer(roundId);
     
     // Notify clients about round end via WebSocket
-<<<<<<< HEAD
-    const wsServer = await this.getWebSocketServer();
-    if (wsServer) {
-=======
     if (this.wsServerInstance) {
->>>>>>> b3abf823
       const updatedGame = this.db.getGameById(gameId);
       if (updatedGame) { // Ensure game is found before sending
         this.wsServerInstance.revealRoundResults(gameId, {
